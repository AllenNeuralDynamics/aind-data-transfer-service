--- conflicted
+++ resolved
@@ -3,10 +3,7 @@
     .git,
     __pycache__,
     build,
-<<<<<<< HEAD
     venv,
     .venv
-=======
     env
->>>>>>> a6553414
 max-complexity = 10